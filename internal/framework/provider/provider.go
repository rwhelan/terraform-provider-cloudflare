--- conflicted
+++ resolved
@@ -318,11 +318,8 @@
 
 func (p *CloudflareProvider) DataSources(ctx context.Context) []func() datasource.DataSource {
 	return []func() datasource.DataSource{
-<<<<<<< HEAD
 		api_token_permissions_groups.NewDataSource,
-=======
 		user.NewDataSource,
->>>>>>> 8383cb54
 	}
 }
 
