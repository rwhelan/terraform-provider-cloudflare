--- conflicted
+++ resolved
@@ -42,13 +42,9 @@
 	tflog.Debug(ctx, fmt.Sprintf("Creating Cloudflare Teams List from struct: %+v", newTeamsList))
 
 	accountID := d.Get("account_id").(string)
-
-<<<<<<< HEAD
-	list, err := client.CreateTeamsList(ctx, cloudflare.AccountIdentifier(accountID), newTeamsList)
-=======
-	identifier := cloudflare.AccountIdentifier(accountID)
+  
+  identifier := cloudflare.AccountIdentifier(accountID)
 	list, err := client.CreateTeamsList(ctx, identifier, newTeamsList)
->>>>>>> 1db7aa67
 	if err != nil {
 		return diag.FromErr(fmt.Errorf("error creating Teams List for account %q: %w", accountID, err))
 	}
@@ -62,12 +58,9 @@
 	client := meta.(*cloudflare.API)
 	accountID := d.Get("account_id").(string)
 
-<<<<<<< HEAD
-	list, err := client.GetTeamsList(ctx, cloudflare.AccountIdentifier(accountID), d.Id())
-=======
 	identifier := cloudflare.AccountIdentifier(accountID)
 	list, err := client.GetTeamsList(ctx, identifier, d.Id())
->>>>>>> 1db7aa67
+
 	if err != nil {
 		var notFoundError *cloudflare.NotFoundError
 		if errors.As(err, &notFoundError) {
@@ -82,11 +75,7 @@
 	d.Set("type", list.Type)
 	d.Set("description", list.Description)
 
-<<<<<<< HEAD
-	listItems, _, err := client.ListTeamsListItems(ctx, cloudflare.AccountIdentifier(accountID), cloudflare.ListTeamsListItemsParams{
-=======
-	listItems, _, err := client.ListTeamsListItems(ctx, identifier, cloudflare.ListTeamsListItemsParams{
->>>>>>> 1db7aa67
+  listItems, _, err := client.ListTeamsListItems(ctx, identifier, cloudflare.ListTeamsListItemsParams{
 		ListID: d.Id(),
 	})
 	if err != nil {
@@ -112,12 +101,8 @@
 
 	accountID := d.Get("account_id").(string)
 
-<<<<<<< HEAD
-	teamsList, err := client.UpdateTeamsList(ctx, cloudflare.AccountIdentifier(accountID), updatedTeamsList)
-=======
-	identifier := cloudflare.AccountIdentifier(accountID)
+  identifier := cloudflare.AccountIdentifier(accountID)
 	teamsList, err := client.UpdateTeamsList(ctx, identifier, updatedTeamsList)
->>>>>>> 1db7aa67
 	if err != nil {
 		return diag.FromErr(fmt.Errorf("error updating Teams List for account %q: %w", accountID, err))
 	}
@@ -131,12 +116,9 @@
 		newItems := newItemsIface.(*schema.Set).List()
 		patchTeamsList := cloudflare.PatchTeamsListParams{ID: d.Id()}
 		setListItemDiff(&patchTeamsList, oldItems, newItems)
-<<<<<<< HEAD
 
-		l, err := client.PatchTeamsList(ctx, cloudflare.AccountIdentifier(accountID), patchTeamsList)
-=======
-		l, err := client.PatchTeamsList(ctx, identifier, patchTeamsList)
->>>>>>> 1db7aa67
+    l, err := client.PatchTeamsList(ctx, identifier, patchTeamsList)
+
 		if err != nil {
 			return diag.FromErr(fmt.Errorf("error updating Teams List for account %q: %w", accountID, err))
 		}
@@ -154,12 +136,8 @@
 
 	tflog.Debug(ctx, fmt.Sprintf("Deleting Cloudflare Teams List using ID: %s", appID))
 
-<<<<<<< HEAD
-	err := client.DeleteTeamsList(ctx, cloudflare.AccountIdentifier(accountID), appID)
-=======
-	identifier := cloudflare.AccountIdentifier(accountID)
+  identifier := cloudflare.AccountIdentifier(accountID)
 	err := client.DeleteTeamsList(ctx, identifier, appID)
->>>>>>> 1db7aa67
 	if err != nil {
 		return diag.FromErr(fmt.Errorf("error deleting Teams List for account %q: %w", accountID, err))
 	}
