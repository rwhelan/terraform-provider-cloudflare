package provider

import (
	"fmt"
	"strings"

	"github.com/hashicorp/terraform-plugin-sdk/v2/helper/schema"
	"github.com/hashicorp/terraform-plugin-sdk/v2/helper/validation"
)

func resourceCloudflareRecordSchema() map[string]*schema.Schema {
	return map[string]*schema.Schema{
		"zone_id": {
			Description: "The zone identifier to target for the resource.",
			Type:        schema.TypeString,
			Required:    true,
			ForceNew:    true,
		},

		"name": {
			Type:     schema.TypeString,
			Required: true,
			ForceNew: true,
			StateFunc: func(i interface{}) string {
				return strings.ToLower(i.(string))
			},
<<<<<<< HEAD
			Description: "DNS record name (or @ for the zone apex).",
=======
			Description: "The name of the record.",
>>>>>>> 95939a4c
		},

		"hostname": {
			Type:        schema.TypeString,
			Computed:    true,
			Description: "The FQDN of the record.",
		},

		"type": {
			Type:         schema.TypeString,
			Required:     true,
			ForceNew:     true,
			ValidateFunc: validation.StringInSlice([]string{"A", "AAAA", "CAA", "CNAME", "TXT", "SRV", "LOC", "MX", "NS", "SPF", "CERT", "DNSKEY", "DS", "NAPTR", "SMIMEA", "SSHFP", "TLSA", "URI", "PTR", "HTTPS"}, false),
<<<<<<< HEAD
			Description:  "DNS record type.",
=======
			Description:  fmt.Sprintf("The type of the record. %s", renderAvailableDocumentationValuesStringSlice([]string{"A", "AAAA", "CAA", "CNAME", "TXT", "SRV", "LOC", "MX", "NS", "SPF", "CERT", "DNSKEY", "DS", "NAPTR", "SMIMEA", "SSHFP", "TLSA", "URI", "PTR", "HTTPS"})),
>>>>>>> 95939a4c
		},

		"value": {
			Type:             schema.TypeString,
			Optional:         true,
			Computed:         true,
			ConflictsWith:    []string{"data"},
			DiffSuppressFunc: suppressTrailingDots,
<<<<<<< HEAD
			Description:      "DNS record value.",
=======
			Description:      "The value of the record.",
>>>>>>> 95939a4c
		},

		"data": {
			Type:          schema.TypeList,
			MaxItems:      1,
			Optional:      true,
			ConflictsWith: []string{"value"},
<<<<<<< HEAD
			Description:   "Metadata about the record.",
=======
			Description:   "Map of attributes that constitute the record value.",
>>>>>>> 95939a4c
			Elem: &schema.Resource{
				Schema: map[string]*schema.Schema{
					// Properties present in several record types
					"algorithm": {
						Type:     schema.TypeInt,
						Optional: true,
					},
					"key_tag": {
						Type:     schema.TypeInt,
						Optional: true,
					},
					"flags": {
						Type:     schema.TypeString,
						Optional: true,
					},
					"service": {
						Type:     schema.TypeString,
						Optional: true,
					},
					"certificate": {
						Type:     schema.TypeString,
						Optional: true,
					},
					"type": {
						Type:     schema.TypeInt,
						Optional: true,
					},
					"usage": {
						Type:     schema.TypeInt,
						Optional: true,
					},
					"selector": {
						Type:     schema.TypeInt,
						Optional: true,
					},
					"matching_type": {
						Type:     schema.TypeInt,
						Optional: true,
					},
					"weight": {
						Type:     schema.TypeInt,
						Optional: true,
					},

					// SRV record properties
					"proto": {
						Type:     schema.TypeString,
						Optional: true,
					},
					"name": {
						Type:     schema.TypeString,
						Optional: true,
					},
					"priority": {
						Type:     schema.TypeInt,
						Optional: true,
					},
					"port": {
						Type:     schema.TypeInt,
						Optional: true,
					},
					"target": {
						Type:     schema.TypeString,
						Optional: true,
					},

					// LOC record properties
					"size": {
						Type:     schema.TypeFloat,
						Optional: true,
					},
					"altitude": {
						Type:     schema.TypeFloat,
						Optional: true,
					},
					"long_degrees": {
						Type:     schema.TypeInt,
						Optional: true,
					},
					"lat_degrees": {
						Type:     schema.TypeInt,
						Optional: true,
					},
					"precision_horz": {
						Type:     schema.TypeFloat,
						Optional: true,
					},
					"precision_vert": {
						Type:     schema.TypeFloat,
						Optional: true,
					},
					"long_direction": {
						Type:     schema.TypeString,
						Optional: true,
					},
					"long_minutes": {
						Type:     schema.TypeInt,
						Optional: true,
					},
					"long_seconds": {
						Type:     schema.TypeFloat,
						Optional: true,
					},
					"lat_direction": {
						Type:     schema.TypeString,
						Optional: true,
					},
					"lat_minutes": {
						Type:     schema.TypeInt,
						Optional: true,
					},
					"lat_seconds": {
						Type:     schema.TypeFloat,
						Optional: true,
					},

					// DNSKEY record properties
					"protocol": {
						Type:     schema.TypeInt,
						Optional: true,
					},
					"public_key": {
						Type:     schema.TypeString,
						Optional: true,
					},

					// DS record properties
					"digest_type": {
						Type:     schema.TypeInt,
						Optional: true,
					},
					"digest": {
						Type:     schema.TypeString,
						Optional: true,
					},

					// NAPTR record properties
					"order": {
						Type:     schema.TypeInt,
						Optional: true,
					},
					"preference": {
						Type:     schema.TypeInt,
						Optional: true,
					},
					"regex": {
						Type:     schema.TypeString,
						Optional: true,
					},
					"replacement": {
						Type:     schema.TypeString,
						Optional: true,
					},

					// SSHFP record properties
					"fingerprint": {
						Type:     schema.TypeString,
						Optional: true,
					},

					// URI record properties
					"content": {
						Type:     schema.TypeString,
						Optional: true,
					},

					// CAA record properties
					"tag": {
						Type:     schema.TypeString,
						Optional: true,
					},

					"value": {
						Type:     schema.TypeString,
						Optional: true,
					},
				},
			},
		},

		"ttl": {
			Type:        schema.TypeInt,
			Optional:    true,
			Computed:    true,
<<<<<<< HEAD
			Description: "Time to live, in seconds, of the DNS record. Must be between 60 and 86400, or 1 for 'automatic'.",
=======
			Description: "The TTL of the record.",
>>>>>>> 95939a4c
		},

		"priority": {
			Type:             schema.TypeInt,
			Optional:         true,
			DiffSuppressFunc: suppressPriority,
<<<<<<< HEAD
			Description:      "Required for MX, SRV and URI records; unused by other record types. Records with lower priorities are preferred.",
=======
			Description:      "The priority of the record.",
>>>>>>> 95939a4c
		},

		"proxied": {
			Optional:    true,
			Type:        schema.TypeBool,
<<<<<<< HEAD
			Description: "Whether the record is receiving the performance and security benefits of Cloudflare's network.",
=======
			Description: "Whether the record gets Cloudflare's origin protection.",
>>>>>>> 95939a4c
		},

		"created_on": {
			Type:        schema.TypeString,
			Computed:    true,
<<<<<<< HEAD
			Description: "When the record was created.",
=======
			Description: "The RFC3339 timestamp of when the record was created.",
>>>>>>> 95939a4c
		},

		"metadata": {
			Type:        schema.TypeMap,
			Computed:    true,
			Description: "A key-value map of string metadata Cloudflare associates with the record.",
		},

		"modified_on": {
			Type:        schema.TypeString,
			Computed:    true,
<<<<<<< HEAD
			Description: "The date and time the record was last modified.",
=======
			Description: "The RFC3339 timestamp of when the record was last modified.",
>>>>>>> 95939a4c
		},

		"proxiable": {
			Type:        schema.TypeBool,
			Computed:    true,
<<<<<<< HEAD
			Description: "Whether the record can be proxied by Cloudflare or not.",
=======
			Description: "Shows whether this record can be proxied.",
>>>>>>> 95939a4c
		},

		"allow_overwrite": {
			Type:        schema.TypeBool,
			Optional:    true,
			Default:     false,
			Description: "Allow creation of this record in Terraform to overwrite an existing record, if any. This does not affect the ability to update the record in Terraform and does not prevent other resources within Terraform or manual changes outside Terraform from overwriting this record. **This configuration is not recommended for most environments**",
		},

		"comment": {
			Type:        schema.TypeString,
			Optional:    true,
			Description: "Comments or notes about the DNS record. This field has no effect on DNS responses.",
		},

		"tags": {
			Type:        schema.TypeSet,
			Optional:    true,
			Elem:        &schema.Schema{Type: schema.TypeString},
			Description: "Custom tags for the DNS record.",
		},
	}
}<|MERGE_RESOLUTION|>--- conflicted
+++ resolved
@@ -24,11 +24,8 @@
 			StateFunc: func(i interface{}) string {
 				return strings.ToLower(i.(string))
 			},
-<<<<<<< HEAD
-			Description: "DNS record name (or @ for the zone apex).",
-=======
+
 			Description: "The name of the record.",
->>>>>>> 95939a4c
 		},
 
 		"hostname": {
@@ -42,11 +39,7 @@
 			Required:     true,
 			ForceNew:     true,
 			ValidateFunc: validation.StringInSlice([]string{"A", "AAAA", "CAA", "CNAME", "TXT", "SRV", "LOC", "MX", "NS", "SPF", "CERT", "DNSKEY", "DS", "NAPTR", "SMIMEA", "SSHFP", "TLSA", "URI", "PTR", "HTTPS"}, false),
-<<<<<<< HEAD
-			Description:  "DNS record type.",
-=======
 			Description:  fmt.Sprintf("The type of the record. %s", renderAvailableDocumentationValuesStringSlice([]string{"A", "AAAA", "CAA", "CNAME", "TXT", "SRV", "LOC", "MX", "NS", "SPF", "CERT", "DNSKEY", "DS", "NAPTR", "SMIMEA", "SSHFP", "TLSA", "URI", "PTR", "HTTPS"})),
->>>>>>> 95939a4c
 		},
 
 		"value": {
@@ -55,11 +48,7 @@
 			Computed:         true,
 			ConflictsWith:    []string{"data"},
 			DiffSuppressFunc: suppressTrailingDots,
-<<<<<<< HEAD
-			Description:      "DNS record value.",
-=======
 			Description:      "The value of the record.",
->>>>>>> 95939a4c
 		},
 
 		"data": {
@@ -67,11 +56,7 @@
 			MaxItems:      1,
 			Optional:      true,
 			ConflictsWith: []string{"value"},
-<<<<<<< HEAD
-			Description:   "Metadata about the record.",
-=======
 			Description:   "Map of attributes that constitute the record value.",
->>>>>>> 95939a4c
 			Elem: &schema.Resource{
 				Schema: map[string]*schema.Schema{
 					// Properties present in several record types
@@ -256,42 +241,26 @@
 			Type:        schema.TypeInt,
 			Optional:    true,
 			Computed:    true,
-<<<<<<< HEAD
-			Description: "Time to live, in seconds, of the DNS record. Must be between 60 and 86400, or 1 for 'automatic'.",
-=======
 			Description: "The TTL of the record.",
->>>>>>> 95939a4c
 		},
 
 		"priority": {
 			Type:             schema.TypeInt,
 			Optional:         true,
 			DiffSuppressFunc: suppressPriority,
-<<<<<<< HEAD
-			Description:      "Required for MX, SRV and URI records; unused by other record types. Records with lower priorities are preferred.",
-=======
 			Description:      "The priority of the record.",
->>>>>>> 95939a4c
 		},
 
 		"proxied": {
 			Optional:    true,
 			Type:        schema.TypeBool,
-<<<<<<< HEAD
-			Description: "Whether the record is receiving the performance and security benefits of Cloudflare's network.",
-=======
 			Description: "Whether the record gets Cloudflare's origin protection.",
->>>>>>> 95939a4c
 		},
 
 		"created_on": {
 			Type:        schema.TypeString,
 			Computed:    true,
-<<<<<<< HEAD
-			Description: "When the record was created.",
-=======
 			Description: "The RFC3339 timestamp of when the record was created.",
->>>>>>> 95939a4c
 		},
 
 		"metadata": {
@@ -303,21 +272,13 @@
 		"modified_on": {
 			Type:        schema.TypeString,
 			Computed:    true,
-<<<<<<< HEAD
-			Description: "The date and time the record was last modified.",
-=======
 			Description: "The RFC3339 timestamp of when the record was last modified.",
->>>>>>> 95939a4c
 		},
 
 		"proxiable": {
 			Type:        schema.TypeBool,
 			Computed:    true,
-<<<<<<< HEAD
-			Description: "Whether the record can be proxied by Cloudflare or not.",
-=======
 			Description: "Shows whether this record can be proxied.",
->>>>>>> 95939a4c
 		},
 
 		"allow_overwrite": {
