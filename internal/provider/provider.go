package provider

import (
	"bytes"
	"context"
	"fmt"
	"log"
	"os"
	"regexp"
	"strings"

	cloudflare "github.com/cloudflare/cloudflare-go"
	cleanhttp "github.com/hashicorp/go-cleanhttp"
	"github.com/hashicorp/terraform-plugin-log/tflog"
	"github.com/hashicorp/terraform-plugin-sdk/v2/diag"
	"github.com/hashicorp/terraform-plugin-sdk/v2/helper/logging"
	"github.com/hashicorp/terraform-plugin-sdk/v2/helper/schema"
	"github.com/hashicorp/terraform-plugin-sdk/v2/helper/validation"
	"github.com/hashicorp/terraform-plugin-sdk/v2/meta"
)

func init() {
	schema.DescriptionKind = schema.StringMarkdown

	schema.SchemaDescriptionBuilder = func(s *schema.Schema) string {
		desc := s.Description
		desc = strings.TrimSpace(desc)

		if !bytes.HasSuffix([]byte(s.Description), []byte(".")) && s.Description != "" {
			desc += "."
		}

		if s.Default != nil {
			if s.Default == "" {
				desc += " Defaults to `\"\"`."
			} else {
				desc += fmt.Sprintf(" Defaults to `%v`.", s.Default)
			}
		}

		if s.RequiredWith != nil && len(s.RequiredWith) > 0 {
			requiredWith := make([]string, len(s.RequiredWith))
			for i, c := range s.RequiredWith {
				requiredWith[i] = fmt.Sprintf("`%s`", c)
			}
			desc += fmt.Sprintf(" Required when using %s.", strings.Join(requiredWith, ", "))
		}

		if s.ConflictsWith != nil && len(s.ConflictsWith) > 0 {
			conflicts := make([]string, len(s.ConflictsWith))
			for i, c := range s.ConflictsWith {
				conflicts[i] = fmt.Sprintf("`%s`", c)
			}
			desc += fmt.Sprintf(" Conflicts with %s.", strings.Join(conflicts, ", "))
		}

		if s.ExactlyOneOf != nil && len(s.ExactlyOneOf) > 0 {
			exactlyOneOfs := make([]string, len(s.ExactlyOneOf))
			for i, c := range s.ExactlyOneOf {
				exactlyOneOfs[i] = fmt.Sprintf("`%s`", c)
			}
			desc += fmt.Sprintf(" Must provide only one of %s.", strings.Join(exactlyOneOfs, ", "))
		}

		if s.AtLeastOneOf != nil && len(s.AtLeastOneOf) > 0 {
			atLeastOneOfs := make([]string, len(s.AtLeastOneOf))
			for i, c := range s.AtLeastOneOf {
				atLeastOneOfs[i] = fmt.Sprintf("`%s`", c)
			}
			desc += fmt.Sprintf(" Must provide at least one of %s.", strings.Join(atLeastOneOfs, ", "))
		}

		if s.ForceNew {
			desc += " **Modifying this attribute will force creation of a new resource.**"
		}

		return strings.TrimSpace(desc)
	}
}

func New(version string) func() *schema.Provider {
	return func() *schema.Provider {
		p := &schema.Provider{
			Schema: map[string]*schema.Schema{
				"email": {
					Type:          schema.TypeString,
					Optional:      true,
					DefaultFunc:   schema.EnvDefaultFunc("CLOUDFLARE_EMAIL", nil),
					Description:   "A registered Cloudflare email address. Alternatively, can be configured using the `CLOUDFLARE_EMAIL` environment variable.",
					ConflictsWith: []string{"api_token"},
					RequiredWith:  []string{"api_key"},
				},

				"api_key": {
					Type:         schema.TypeString,
					Optional:     true,
					DefaultFunc:  schema.EnvDefaultFunc("CLOUDFLARE_API_KEY", nil),
					Description:  "The API key for operations. Alternatively, can be configured using the `CLOUDFLARE_API_KEY` environment variable. API keys are [now considered legacy by Cloudflare](https://developers.cloudflare.com/api/keys/#limitations), API tokens should be used instead.",
					ExactlyOneOf: []string{"api_key", "api_token", "api_user_service_key"},
					ValidateFunc: validation.StringMatch(regexp.MustCompile("[0-9a-f]{37}"), "API key must be 37 characters long and only contain characters 0-9 and a-f (all lowercased)"),
				},

				"api_token": {
					Type:         schema.TypeString,
					Optional:     true,
					DefaultFunc:  schema.EnvDefaultFunc("CLOUDFLARE_API_TOKEN", nil),
					Description:  "The API Token for operations. Alternatively, can be configured using the `CLOUDFLARE_API_TOKEN` environment variable.",
					ExactlyOneOf: []string{"api_key", "api_token", "api_user_service_key"},
					ValidateFunc: validation.StringMatch(regexp.MustCompile("[A-Za-z0-9-_]{40}"), "API tokens must be 40 characters long and only contain characters a-z, A-Z, 0-9, hyphens and underscores"),
				},

				"api_user_service_key": {
					Type:         schema.TypeString,
					Optional:     true,
					DefaultFunc:  schema.EnvDefaultFunc("CLOUDFLARE_API_USER_SERVICE_KEY", nil),
					ExactlyOneOf: []string{"api_key", "api_token", "api_user_service_key"},
					Description:  "A special Cloudflare API key good for a restricted set of endpoints. Alternatively, can be configured using the `CLOUDFLARE_API_USER_SERVICE_KEY` environment variable.",
				},

				"rps": {
					Type:        schema.TypeInt,
					Optional:    true,
					DefaultFunc: schema.EnvDefaultFunc("CLOUDFLARE_RPS", 4),
					Description: "RPS limit to apply when making calls to the API. Alternatively, can be configured using the `CLOUDFLARE_RPS` environment variable.",
				},

				"retries": {
					Type:        schema.TypeInt,
					Optional:    true,
					DefaultFunc: schema.EnvDefaultFunc("CLOUDFLARE_RETRIES", 3),
					Description: "Maximum number of retries to perform when an API request fails. Alternatively, can be configured using the `CLOUDFLARE_RETRIES` environment variable.",
				},

				"min_backoff": {
					Type:        schema.TypeInt,
					Optional:    true,
					DefaultFunc: schema.EnvDefaultFunc("CLOUDFLARE_MIN_BACKOFF", 1),
					Description: "Minimum backoff period in seconds after failed API calls. Alternatively, can be configured using the `CLOUDFLARE_MIN_BACKOFF` environment variable.",
				},

				"max_backoff": {
					Type:        schema.TypeInt,
					Optional:    true,
					DefaultFunc: schema.EnvDefaultFunc("CLOUDFLARE_MAX_BACKOFF", 30),
					Description: "Maximum backoff period in seconds after failed API calls. Alternatively, can be configured using the `CLOUDFLARE_MAX_BACKOFF` environment variable.",
				},

				"api_client_logging": {
					Type:        schema.TypeBool,
					Optional:    true,
					DefaultFunc: schema.EnvDefaultFunc("CLOUDFLARE_API_CLIENT_LOGGING", false),
					Description: "Whether to print logs from the API client (using the default log library logger). Alternatively, can be configured using the `CLOUDFLARE_API_CLIENT_LOGGING` environment variable.",
				},

				"account_id": {
					Type:        schema.TypeString,
					Optional:    true,
					DefaultFunc: schema.EnvDefaultFunc("CLOUDFLARE_ACCOUNT_ID", nil),
					Description: "Configure API client to always use a specific account. Alternatively, can be configured using the `CLOUDFLARE_ACCOUNT_ID` environment variable.",
					Deprecated:  "Use resource specific `account_id` attributes instead.",
				},

				"api_hostname": {
					Type:        schema.TypeString,
					Optional:    true,
					DefaultFunc: schema.EnvDefaultFunc("CLOUDFLARE_API_HOSTNAME", "api.cloudflare.com"),
					Description: "Configure the hostname used by the API client. Alternatively, can be configured using the `CLOUDFLARE_API_HOSTNAME` environment variable.",
				},

				"api_base_path": {
					Type:        schema.TypeString,
					Optional:    true,
					DefaultFunc: schema.EnvDefaultFunc("CLOUDFLARE_API_BASE_PATH", "/client/v4"),
					Description: "Configure the base path used by the API client. Alternatively, can be configured using the `CLOUDFLARE_API_BASE_PATH` environment variable.",
				},
			},

			DataSourcesMap: map[string]*schema.Resource{
				"cloudflare_access_identity_provider":    dataSourceCloudflareAccessIdentityProvider(),
				"cloudflare_account_roles":               dataSourceCloudflareAccountRoles(),
				"cloudflare_accounts":                    dataSourceCloudflareAccounts(),
				"cloudflare_api_token_permission_groups": dataSourceCloudflareApiTokenPermissionGroups(),
				"cloudflare_devices":                     dataSourceCloudflareDevices(),
				"cloudflare_ip_ranges":                   dataSourceCloudflareIPRanges(),
				"cloudflare_load_balancer_pools":         dataSourceCloudflareLoadBalancerPools(),
				"cloudflare_origin_ca_root_certificate":  dataSourceCloudflareOriginCARootCertificate(),
				"cloudflare_record":                      dataSourceCloudflareRecord(),
				"cloudflare_waf_groups":                  dataSourceCloudflareWAFGroups(),
				"cloudflare_waf_packages":                dataSourceCloudflareWAFPackages(),
				"cloudflare_waf_rules":                   dataSourceCloudflareWAFRules(),
				"cloudflare_zone_dnssec":                 dataSourceCloudflareZoneDNSSEC(),
				"cloudflare_zone":                        dataSourceCloudflareZone(),
				"cloudflare_zones":                       dataSourceCloudflareZones(),
			},

			ResourcesMap: map[string]*schema.Resource{
				"cloudflare_access_application":                     resourceCloudflareAccessApplication(),
				"cloudflare_access_bookmark":                        resourceCloudflareAccessBookmark(),
				"cloudflare_access_ca_certificate":                  resourceCloudflareAccessCACertificate(),
				"cloudflare_access_group":                           resourceCloudflareAccessGroup(),
				"cloudflare_access_identity_provider":               resourceCloudflareAccessIdentityProvider(),
				"cloudflare_access_keys_configuration":              resourceCloudflareAccessKeysConfiguration(),
				"cloudflare_access_mutual_tls_certificate":          resourceCloudflareAccessMutualTLSCertificate(),
				"cloudflare_access_organization":                    resourceCloudflareAccessOrganization(),
				"cloudflare_access_policy":                          resourceCloudflareAccessPolicy(),
				"cloudflare_access_rule":                            resourceCloudflareAccessRule(),
				"cloudflare_access_service_token":                   resourceCloudflareAccessServiceToken(),
				"cloudflare_account_member":                         resourceCloudflareAccountMember(),
				"cloudflare_account":                                resourceCloudflareAccount(),
				"cloudflare_api_shield":                             resourceCloudflareAPIShield(),
				"cloudflare_api_token":                              resourceCloudflareApiToken(),
				"cloudflare_argo_tunnel":                            resourceCloudflareArgoTunnel(),
				"cloudflare_argo":                                   resourceCloudflareArgo(),
				"cloudflare_authenticated_origin_pulls_certificate": resourceCloudflareAuthenticatedOriginPullsCertificate(),
				"cloudflare_authenticated_origin_pulls":             resourceCloudflareAuthenticatedOriginPulls(),
				"cloudflare_byo_ip_prefix":                          resourceCloudflareBYOIPPrefix(),
				"cloudflare_certificate_pack":                       resourceCloudflareCertificatePack(),
				"cloudflare_custom_hostname_fallback_origin":        resourceCloudflareCustomHostnameFallbackOrigin(),
				"cloudflare_custom_hostname":                        resourceCloudflareCustomHostname(),
				"cloudflare_custom_pages":                           resourceCloudflareCustomPages(),
				"cloudflare_custom_ssl":                             resourceCloudflareCustomSsl(),
				"cloudflare_device_settings_policy":                 resourceCloudflareDeviceSettingsPolicy(),
				"cloudflare_device_policy_certificates":             resourceCloudflareDevicePolicyCertificates(),
				"cloudflare_device_posture_integration":             resourceCloudflareDevicePostureIntegration(),
				"cloudflare_device_posture_rule":                    resourceCloudflareDevicePostureRule(),
				"cloudflare_dlp_profile":                            resourceCloudflareDLPProfile(),
				"cloudflare_email_routing_address":                  resourceCloudflareEmailRoutingAddress(),
				"cloudflare_email_routing_catch_all":                resourceCloudflareEmailRoutingCatchAll(),
				"cloudflare_email_routing_rule":                     resourceCloudflareEmailRoutingRule(),
				"cloudflare_email_routing_settings":                 resourceCloudflareEmailRoutingSettings(),
				"cloudflare_fallback_domain":                        resourceCloudflareFallbackDomain(),
				"cloudflare_filter":                                 resourceCloudflareFilter(),
				"cloudflare_firewall_rule":                          resourceCloudflareFirewallRule(),
				"cloudflare_gre_tunnel":                             resourceCloudflareGRETunnel(),
				"cloudflare_healthcheck":                            resourceCloudflareHealthcheck(),
				"cloudflare_ip_list":                                resourceCloudflareIPList(),
				"cloudflare_ipsec_tunnel":                           resourceCloudflareIPsecTunnel(),
				"cloudflare_list":                                   resourceCloudflareList(),
				"cloudflare_load_balancer_monitor":                  resourceCloudflareLoadBalancerMonitor(),
				"cloudflare_load_balancer_pool":                     resourceCloudflareLoadBalancerPool(),
				"cloudflare_load_balancer":                          resourceCloudflareLoadBalancer(),
				"cloudflare_logpull_retention":                      resourceCloudflareLogpullRetention(),
				"cloudflare_logpush_job":                            resourceCloudflareLogpushJob(),
				"cloudflare_logpush_ownership_challenge":            resourceCloudflareLogpushOwnershipChallenge(),
				"cloudflare_magic_firewall_ruleset":                 resourceCloudflareMagicFirewallRuleset(),
				"cloudflare_managed_headers":                        resourceCloudflareManagedHeaders(),
				"cloudflare_notification_policy_webhooks":           resourceCloudflareNotificationPolicyWebhooks(),
				"cloudflare_notification_policy":                    resourceCloudflareNotificationPolicy(),
				"cloudflare_origin_ca_certificate":                  resourceCloudflareOriginCACertificate(),
				"cloudflare_page_rule":                              resourceCloudflarePageRule(),
				"cloudflare_pages_domain":                           resourceCloudflarePagesDomain(),
				"cloudflare_pages_project":                          resourceCloudflarePagesProject(),
				"cloudflare_rate_limit":                             resourceCloudflareRateLimit(),
				"cloudflare_record":                                 resourceCloudflareRecord(),
				"cloudflare_ruleset":                                resourceCloudflareRuleset(),
				"cloudflare_spectrum_application":                   resourceCloudflareSpectrumApplication(),
				"cloudflare_split_tunnel":                           resourceCloudflareSplitTunnel(),
				"cloudflare_static_route":                           resourceCloudflareStaticRoute(),
				"cloudflare_teams_account":                          resourceCloudflareTeamsAccount(),
				"cloudflare_teams_list":                             resourceCloudflareTeamsList(),
				"cloudflare_teams_location":                         resourceCloudflareTeamsLocation(),
				"cloudflare_teams_proxy_endpoint":                   resourceCloudflareTeamsProxyEndpoint(),
				"cloudflare_tunnel_config":                          resourceCloudflareTunnelConfig(),
				"cloudflare_teams_rule":                             resourceCloudflareTeamsRule(),
				"cloudflare_total_tls":                              resourceCloudflareTotalTLS(),
				"cloudflare_tunnel_route":                           resourceCloudflareTunnelRoute(),
				"cloudflare_tunnel_virtual_network":                 resourceCloudflareTunnelVirtualNetwork(),
<<<<<<< HEAD
				"cloudflare_url_normalization_settings":             resourceCloudflareURLNormalizationSettings(),
=======
				"cloudflare_user_agent_blocking_rule":               resourceCloudflareUserAgentBlockingRules(),
>>>>>>> e719993b
				"cloudflare_waf_group":                              resourceCloudflareWAFGroup(),
				"cloudflare_waf_override":                           resourceCloudflareWAFOverride(),
				"cloudflare_waf_package":                            resourceCloudflareWAFPackage(),
				"cloudflare_waf_rule":                               resourceCloudflareWAFRule(),
				"cloudflare_waiting_room_event":                     resourceCloudflareWaitingRoomEvent(),
				"cloudflare_waiting_room_rules":                     resourceCloudflareWaitingRoomRules(),
				"cloudflare_waiting_room":                           resourceCloudflareWaitingRoom(),
				"cloudflare_web3_hostname":                          resourceCloudflareWeb3Hostname(),
				"cloudflare_worker_cron_trigger":                    resourceCloudflareWorkerCronTrigger(),
				"cloudflare_worker_route":                           resourceCloudflareWorkerRoute(),
				"cloudflare_worker_script":                          resourceCloudflareWorkerScript(),
				"cloudflare_workers_kv_namespace":                   resourceCloudflareWorkersKVNamespace(),
				"cloudflare_workers_kv":                             resourceCloudflareWorkerKV(),
				"cloudflare_zone_cache_variants":                    resourceCloudflareZoneCacheVariants(),
				"cloudflare_zone_dnssec":                            resourceCloudflareZoneDNSSEC(),
				"cloudflare_zone_lockdown":                          resourceCloudflareZoneLockdown(),
				"cloudflare_zone_settings_override":                 resourceCloudflareZoneSettingsOverride(),
				"cloudflare_zone":                                   resourceCloudflareZone(),
			},
		}

		p.ConfigureContextFunc = configure(version, p)

		return p
	}
}

func configure(version string, p *schema.Provider) func(context.Context, *schema.ResourceData) (interface{}, diag.Diagnostics) {

	return func(ctx context.Context, d *schema.ResourceData) (interface{}, diag.Diagnostics) {
		var diags diag.Diagnostics

		baseURL := cloudflare.BaseURL(
			"https://" + d.Get("api_hostname").(string) + d.Get("api_base_path").(string),
		)
		limitOpt := cloudflare.UsingRateLimit(float64(d.Get("rps").(int)))
		retryOpt := cloudflare.UsingRetryPolicy(d.Get("retries").(int), d.Get("min_backoff").(int), d.Get("max_backoff").(int))
		options := []cloudflare.Option{limitOpt, retryOpt, baseURL}

		if d.Get("api_client_logging").(bool) {
			options = append(options, cloudflare.UsingLogger(log.New(os.Stderr, "", log.LstdFlags)))
		}

		c := cleanhttp.DefaultClient()
		c.Transport = logging.NewTransport("Cloudflare", c.Transport)
		options = append(options, cloudflare.HTTPClient(c))

		ua := fmt.Sprintf("terraform/%s terraform-plugin-sdk/%s terraform-provider-cloudflare/%s", p.TerraformVersion, meta.SDKVersionString(), version)
		options = append(options, cloudflare.UserAgent(ua))

		config := Config{Options: options}

		if v, ok := d.GetOk("api_token"); ok {
			config.APIToken = v.(string)
		}

		if v, ok := d.GetOk("api_key"); ok {
			config.APIKey = v.(string)
			if v, ok = d.GetOk("email"); ok {
				config.Email = v.(string)
			} else {
				diags = append(diags, diag.Diagnostic{
					Severity: diag.Error,
					Summary:  "email is not set correctly",
				})

				return nil, diags
			}
		}

		if v, ok := d.GetOk("api_user_service_key"); ok {
			config.APIUserServiceKey = v.(string)
		}

		client, err := config.Client()
		if err != nil {
			return nil, diag.FromErr(err)
		}

		if accountID, ok := d.GetOk("account_id"); ok {
			tflog.Info(ctx, fmt.Sprintf("using specified account id %s in Cloudflare provider", accountID.(string)))
			options = append(options, cloudflare.UsingAccount(accountID.(string)))
		} else {
			return client, diag.FromErr(err)
		}

		config.Options = options

		client, err = config.Client()
		if err != nil {
			return nil, diag.FromErr(err)
		}

		return client, nil
	}
}<|MERGE_RESOLUTION|>--- conflicted
+++ resolved
@@ -265,11 +265,8 @@
 				"cloudflare_total_tls":                              resourceCloudflareTotalTLS(),
 				"cloudflare_tunnel_route":                           resourceCloudflareTunnelRoute(),
 				"cloudflare_tunnel_virtual_network":                 resourceCloudflareTunnelVirtualNetwork(),
-<<<<<<< HEAD
 				"cloudflare_url_normalization_settings":             resourceCloudflareURLNormalizationSettings(),
-=======
 				"cloudflare_user_agent_blocking_rule":               resourceCloudflareUserAgentBlockingRules(),
->>>>>>> e719993b
 				"cloudflare_waf_group":                              resourceCloudflareWAFGroup(),
 				"cloudflare_waf_override":                           resourceCloudflareWAFOverride(),
 				"cloudflare_waf_package":                            resourceCloudflareWAFPackage(),
