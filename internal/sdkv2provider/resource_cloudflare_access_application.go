package sdkv2provider

import (
	"context"
	"errors"
	"fmt"
	"strings"

	"github.com/MakeNowJust/heredoc/v2"
	cloudflare "github.com/cloudflare/cloudflare-go"
	"github.com/cloudflare/terraform-provider-cloudflare/internal/consts"
	"github.com/hashicorp/terraform-plugin-log/tflog"
	"github.com/hashicorp/terraform-plugin-sdk/v2/diag"
	"github.com/hashicorp/terraform-plugin-sdk/v2/helper/schema"
)

func resourceCloudflareAccessApplication() *schema.Resource {
	return &schema.Resource{
		Schema:        resourceCloudflareAccessApplicationSchema(),
		CreateContext: resourceCloudflareAccessApplicationCreate,
		ReadContext:   resourceCloudflareAccessApplicationRead,
		UpdateContext: resourceCloudflareAccessApplicationUpdate,
		DeleteContext: resourceCloudflareAccessApplicationDelete,
		Importer: &schema.ResourceImporter{
			StateContext: resourceCloudflareAccessApplicationImport,
		},
		Description: heredoc.Doc(`
			Provides a Cloudflare Access Application resource. Access
			Applications are used to restrict access to a whole application using an
			authorisation gateway managed by Cloudflare.
		`),
	}
}

func resourceCloudflareAccessApplicationCreate(ctx context.Context, d *schema.ResourceData, meta interface{}) diag.Diagnostics {
	client := meta.(*cloudflare.API)

	appType := d.Get("type").(string)

	newAccessApplication := cloudflare.CreateAccessApplicationParams{
		Name:                    d.Get("name").(string),
		Domain:                  d.Get("domain").(string),
		Type:                    cloudflare.AccessApplicationType(appType),
		SessionDuration:         d.Get("session_duration").(string),
		AutoRedirectToIdentity:  cloudflare.BoolPtr(d.Get("auto_redirect_to_identity").(bool)),
		EnableBindingCookie:     cloudflare.BoolPtr(d.Get("enable_binding_cookie").(bool)),
		CustomDenyMessage:       d.Get("custom_deny_message").(string),
		CustomDenyURL:           d.Get("custom_deny_url").(string),
		HttpOnlyCookieAttribute: cloudflare.BoolPtr(d.Get("http_only_cookie_attribute").(bool)),
		SameSiteCookieAttribute: d.Get("same_site_cookie_attribute").(string),
		LogoURL:                 d.Get("logo_url").(string),
		SkipInterstitial:        cloudflare.BoolPtr(d.Get("skip_interstitial").(bool)),
		AppLauncherVisible:      cloudflare.BoolPtr(d.Get("app_launcher_visible").(bool)),
		ServiceAuth401Redirect:  cloudflare.BoolPtr(d.Get("service_auth_401_redirect").(bool)),
	}

	if value, ok := d.GetOk("allowed_idps"); ok {
		newAccessApplication.AllowedIdps = expandInterfaceToStringList(value.(*schema.Set).List())
	}

	if value, ok := d.GetOk("self_hosted_domains"); ok {
		newAccessApplication.SelfHostedDomains = expandInterfaceToStringList(value.(*schema.Set).List())
	}

	if _, ok := d.GetOk("cors_headers"); ok {
		CORSConfig, err := convertCORSSchemaToStruct(d)
		if err != nil {
			return diag.FromErr(err)
		}
		newAccessApplication.CorsHeaders = CORSConfig
	}

	if _, ok := d.GetOk("saas_app"); ok {
		newAccessApplication.SaasApplication = convertSaasSchemaToStruct(d)
	}

	tflog.Debug(ctx, fmt.Sprintf("Creating Cloudflare Access Application from struct: %+v", newAccessApplication))

	rc, err := initResourceContainer(d)
	if err != nil {
		return diag.FromErr(err)
	}
	accessApplication, err := client.CreateAccessApplication(ctx, rc, newAccessApplication)

<<<<<<< HEAD
	if err != nil {
		return diag.FromErr(fmt.Errorf("error creating Access Application for %s %q: %w", rc.Level, rc.Identifier, err))
=======
	accessApplication, err := client.CreateAccessApplication(ctx, identifier, newAccessApplication)

	if err != nil {
		return diag.FromErr(fmt.Errorf("error creating Access Application for %s %q: %w", identifier.Level, identifier.Identifier, err))
>>>>>>> 853fe524
	}

	d.SetId(accessApplication.ID)

	return resourceCloudflareAccessApplicationRead(ctx, d, meta)
}

func resourceCloudflareAccessApplicationRead(ctx context.Context, d *schema.ResourceData, meta interface{}) diag.Diagnostics {
	client := meta.(*cloudflare.API)

	rc, err := initResourceContainer(d)
	if err != nil {
		return diag.FromErr(err)
	}
<<<<<<< HEAD
	accessApplication, err := client.GetAccessApplication(ctx, rc, d.Id())
=======

	accessApplication, err := client.GetAccessApplication(ctx, identifier, d.Id())
>>>>>>> 853fe524

	if err != nil {
		var notFoundError *cloudflare.NotFoundError
		if errors.As(err, &notFoundError) {
			tflog.Info(ctx, fmt.Sprintf("Access Application %s no longer exists", d.Id()))
			d.SetId("")
			return nil
		}
		return diag.FromErr(fmt.Errorf("error finding Access Application %q: %w", d.Id(), err))
	}

	d.Set("name", accessApplication.Name)
	d.Set("aud", accessApplication.AUD)
	d.Set("session_duration", accessApplication.SessionDuration)
	d.Set("domain", accessApplication.Domain)
	d.Set("type", accessApplication.Type)
	d.Set("auto_redirect_to_identity", accessApplication.AutoRedirectToIdentity)
	d.Set("enable_binding_cookie", accessApplication.EnableBindingCookie)
	d.Set("custom_deny_message", accessApplication.CustomDenyMessage)
	d.Set("custom_deny_url", accessApplication.CustomDenyURL)
	d.Set("allowed_idps", accessApplication.AllowedIdps)
	d.Set("http_only_cookie_attribute", cloudflare.Bool(accessApplication.HttpOnlyCookieAttribute))
	d.Set("same_site_cookie_attribute", accessApplication.SameSiteCookieAttribute)
	d.Set("skip_interstitial", accessApplication.SkipInterstitial)
	d.Set("logo_url", accessApplication.LogoURL)
	d.Set("app_launcher_visible", accessApplication.AppLauncherVisible)
	d.Set("service_auth_401_redirect", accessApplication.ServiceAuth401Redirect)

	corsConfig := convertCORSStructToSchema(d, accessApplication.CorsHeaders)
	if corsConfigErr := d.Set("cors_headers", corsConfig); corsConfigErr != nil {
		return diag.FromErr(fmt.Errorf("error setting Access Application CORS header configuration: %w", corsConfigErr))
	}

	saasConfig := convertSaasStructToSchema(d, accessApplication.SaasApplication)
	if saasConfigErr := d.Set("saas_app", saasConfig); saasConfigErr != nil {
		return diag.FromErr(fmt.Errorf("error setting Access Application SaaS app configuration: %w", saasConfigErr))
	}

	if _, ok := d.GetOk("self_hosted_domains"); ok {
		d.Set("self_hosted_domains", accessApplication.SelfHostedDomains)
	}

	return nil
}

func resourceCloudflareAccessApplicationUpdate(ctx context.Context, d *schema.ResourceData, meta interface{}) diag.Diagnostics {
	client := meta.(*cloudflare.API)

	appType := d.Get("type").(string)

	updatedAccessApplication := cloudflare.UpdateAccessApplicationParams{
		ID:                      d.Id(),
		Name:                    d.Get("name").(string),
		Domain:                  d.Get("domain").(string),
		Type:                    cloudflare.AccessApplicationType(appType),
		SessionDuration:         d.Get("session_duration").(string),
		AutoRedirectToIdentity:  cloudflare.BoolPtr(d.Get("auto_redirect_to_identity").(bool)),
		EnableBindingCookie:     cloudflare.BoolPtr(d.Get("enable_binding_cookie").(bool)),
		CustomDenyMessage:       d.Get("custom_deny_message").(string),
		CustomDenyURL:           d.Get("custom_deny_url").(string),
		HttpOnlyCookieAttribute: cloudflare.BoolPtr(d.Get("http_only_cookie_attribute").(bool)),
		SameSiteCookieAttribute: d.Get("same_site_cookie_attribute").(string),
		LogoURL:                 d.Get("logo_url").(string),
		SkipInterstitial:        cloudflare.BoolPtr(d.Get("skip_interstitial").(bool)),
		AppLauncherVisible:      cloudflare.BoolPtr(d.Get("app_launcher_visible").(bool)),
		ServiceAuth401Redirect:  cloudflare.BoolPtr(d.Get("service_auth_401_redirect").(bool)),
	}

	if appType != "saas" {
		updatedAccessApplication.Domain = d.Get("domain").(string)
	}

	if value, ok := d.GetOk("allowed_idps"); ok {
		updatedAccessApplication.AllowedIdps = expandInterfaceToStringList(value.(*schema.Set).List())
	}

	if value, ok := d.GetOk("self_hosted_domains"); ok {
		updatedAccessApplication.SelfHostedDomains = expandInterfaceToStringList(value.(*schema.Set).List())
	}

	if _, ok := d.GetOk("cors_headers"); ok {
		CORSConfig, err := convertCORSSchemaToStruct(d)
		if err != nil {
			return diag.FromErr(err)
		}
		updatedAccessApplication.CorsHeaders = CORSConfig
	}

	if _, ok := d.GetOk("saas_app"); ok {
		saasConfig := convertSaasSchemaToStruct(d)
		updatedAccessApplication.SaasApplication = saasConfig
	}

	tflog.Debug(ctx, fmt.Sprintf("Updating Cloudflare Access Application from struct: %+v", updatedAccessApplication))

	rc, err := initResourceContainer(d)
	if err != nil {
		return diag.FromErr(err)
	}

<<<<<<< HEAD
	accessApplication, err := client.UpdateAccessApplication(ctx, rc, updatedAccessApplication)

	if err != nil {
		return diag.FromErr(fmt.Errorf("error updating Access Application for %s %q: %w", rc.Level, rc.Identifier, err))
=======
	accessApplication, err := client.UpdateAccessApplication(ctx, identifier, updatedAccessApplication)
	if err != nil {
		return diag.FromErr(fmt.Errorf("error updating Access Application for %s %q: %w", identifier.Level, identifier.Identifier, err))
>>>>>>> 853fe524
	}

	if accessApplication.ID == "" {
		return diag.FromErr(fmt.Errorf("failed to find Access Application ID in update response; resource was empty"))
	}

	return resourceCloudflareAccessApplicationRead(ctx, d, meta)
}

func resourceCloudflareAccessApplicationDelete(ctx context.Context, d *schema.ResourceData, meta interface{}) diag.Diagnostics {
	client := meta.(*cloudflare.API)
	appID := d.Id()

	tflog.Debug(ctx, fmt.Sprintf("Deleting Cloudflare Access Application using ID: %s", appID))

	rc, err := initResourceContainer(d)
	if err != nil {
		return diag.FromErr(err)
	}

<<<<<<< HEAD
	err = client.DeleteAccessApplication(ctx, rc, appID)
	if err != nil {
		return diag.FromErr(fmt.Errorf("error deleting Access Application for %s %q: %w", rc.Level, rc.Identifier, err))
=======
	err = client.DeleteAccessApplication(ctx, identifier, appID)
	if err != nil {
		return diag.FromErr(fmt.Errorf("error deleting Access Application for %s %q: %w", identifier.Level, identifier.Identifier, err))
>>>>>>> 853fe524
	}

	readErr := resourceCloudflareAccessApplicationRead(ctx, d, meta)
	if readErr != nil {
		return readErr
	}

	return nil
}

func resourceCloudflareAccessApplicationImport(ctx context.Context, d *schema.ResourceData, meta interface{}) ([]*schema.ResourceData, error) {
	attributes := strings.SplitN(d.Id(), "/", 2)

	if len(attributes) != 2 {
		return nil, fmt.Errorf("invalid id (\"%s\") specified, should be in format \"accountID/accessApplicationID\"", d.Id())
	}

	accountID, accessApplicationID := attributes[0], attributes[1]

	tflog.Debug(ctx, fmt.Sprintf("Importing Cloudflare Access Application: id %s for account %s", accessApplicationID, accountID))

	d.Set(consts.AccountIDSchemaKey, accountID)
	d.SetId(accessApplicationID)

	readErr := resourceCloudflareAccessApplicationRead(ctx, d, meta)
	if readErr != nil {
		return nil, errors.New("failed to read Access Application state")
	}

	return []*schema.ResourceData{d}, nil
}<|MERGE_RESOLUTION|>--- conflicted
+++ resolved
@@ -76,21 +76,14 @@
 
 	tflog.Debug(ctx, fmt.Sprintf("Creating Cloudflare Access Application from struct: %+v", newAccessApplication))
 
-	rc, err := initResourceContainer(d)
-	if err != nil {
-		return diag.FromErr(err)
-	}
-	accessApplication, err := client.CreateAccessApplication(ctx, rc, newAccessApplication)
-
-<<<<<<< HEAD
-	if err != nil {
-		return diag.FromErr(fmt.Errorf("error creating Access Application for %s %q: %w", rc.Level, rc.Identifier, err))
-=======
+	identifier, err := initIdentifier(d)
+	if err != nil {
+		return diag.FromErr(err)
+	}
 	accessApplication, err := client.CreateAccessApplication(ctx, identifier, newAccessApplication)
 
 	if err != nil {
 		return diag.FromErr(fmt.Errorf("error creating Access Application for %s %q: %w", identifier.Level, identifier.Identifier, err))
->>>>>>> 853fe524
 	}
 
 	d.SetId(accessApplication.ID)
@@ -101,16 +94,12 @@
 func resourceCloudflareAccessApplicationRead(ctx context.Context, d *schema.ResourceData, meta interface{}) diag.Diagnostics {
 	client := meta.(*cloudflare.API)
 
-	rc, err := initResourceContainer(d)
-	if err != nil {
-		return diag.FromErr(err)
-	}
-<<<<<<< HEAD
-	accessApplication, err := client.GetAccessApplication(ctx, rc, d.Id())
-=======
+	identifier, err := initIdentifier(d)
+	if err != nil {
+		return diag.FromErr(err)
+	}
 
 	accessApplication, err := client.GetAccessApplication(ctx, identifier, d.Id())
->>>>>>> 853fe524
 
 	if err != nil {
 		var notFoundError *cloudflare.NotFoundError
@@ -206,21 +195,14 @@
 
 	tflog.Debug(ctx, fmt.Sprintf("Updating Cloudflare Access Application from struct: %+v", updatedAccessApplication))
 
-	rc, err := initResourceContainer(d)
-	if err != nil {
-		return diag.FromErr(err)
-	}
-
-<<<<<<< HEAD
-	accessApplication, err := client.UpdateAccessApplication(ctx, rc, updatedAccessApplication)
-
-	if err != nil {
-		return diag.FromErr(fmt.Errorf("error updating Access Application for %s %q: %w", rc.Level, rc.Identifier, err))
-=======
+	identifier, err := initIdentifier(d)
+	if err != nil {
+		return diag.FromErr(err)
+	}
+
 	accessApplication, err := client.UpdateAccessApplication(ctx, identifier, updatedAccessApplication)
 	if err != nil {
 		return diag.FromErr(fmt.Errorf("error updating Access Application for %s %q: %w", identifier.Level, identifier.Identifier, err))
->>>>>>> 853fe524
 	}
 
 	if accessApplication.ID == "" {
@@ -236,20 +218,14 @@
 
 	tflog.Debug(ctx, fmt.Sprintf("Deleting Cloudflare Access Application using ID: %s", appID))
 
-	rc, err := initResourceContainer(d)
-	if err != nil {
-		return diag.FromErr(err)
-	}
-
-<<<<<<< HEAD
-	err = client.DeleteAccessApplication(ctx, rc, appID)
-	if err != nil {
-		return diag.FromErr(fmt.Errorf("error deleting Access Application for %s %q: %w", rc.Level, rc.Identifier, err))
-=======
+	identifier, err := initIdentifier(d)
+	if err != nil {
+		return diag.FromErr(err)
+	}
+
 	err = client.DeleteAccessApplication(ctx, identifier, appID)
 	if err != nil {
 		return diag.FromErr(fmt.Errorf("error deleting Access Application for %s %q: %w", identifier.Level, identifier.Identifier, err))
->>>>>>> 853fe524
 	}
 
 	readErr := resourceCloudflareAccessApplicationRead(ctx, d, meta)
